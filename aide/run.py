--- conflicted
+++ resolved
@@ -1,7 +1,4 @@
-<<<<<<< HEAD
 import asyncio
-=======
->>>>>>> 79494f53
 import sys
 import atexit
 import logging

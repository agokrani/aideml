
import sys
import atexit
import logging
import shutil

import argparse

from . import backend

from .agent import Agent
from .interpreter import Interpreter
from .journal import Journal, Node
from .journal2report import journal2report
from omegaconf import OmegaConf
from rich.columns import Columns
from rich.console import Group
from rich.live import Live
from rich.padding import Padding
from rich.panel import Panel
from rich.progress import (
    BarColumn,
    MofNCompleteColumn,
    Progress,
    TextColumn,
    TimeRemainingColumn,
)
from rich.text import Text
from rich.status import Status
from rich.tree import Tree
from .utils.config import load_task_desc, prep_agent_workspace, save_run, load_cfg


class VerboseFilter(logging.Filter):
    """
    Filter (remove) logs that have verbose attribute set to True
    """

    def filter(self, record):
        return not (hasattr(record, "verbose") and record.verbose)



def journal_to_rich_tree(journal: Journal):
    best_node = journal.get_best_node()

    def append_rec(node: Node, tree):
        if node.is_buggy:
            s = "[red]◍ bug"
        else:
            style = "bold " if node is best_node else ""

            if node is best_node:
                s = f"[{style}green]● {node.metric.value:.3f} (best)"
            else:
                s = f"[{style}green]● {node.metric.value:.3f}"

        subtree = tree.add(s)
        for child in node.children:
            append_rec(child, subtree)

    tree = Tree("[bold blue]Solution tree")
    for n in journal.draft_nodes:
        append_rec(n, tree)
    return tree


<<<<<<< HEAD
def journal_to_string_tree(journal: Journal) -> str:
    best_node = journal.get_best_node()
    tree_str = "Solution tree\n"

    def append_rec(node: Node, level: int):
        nonlocal tree_str
        indent = "  " * level
        if node.is_buggy:
            s = f"{indent}◍ bug (ID: {node.id})\n"
        else:
            # support for multiple markers; atm only "best" is supported
            markers = []
            if node is best_node:
                markers.append("best")
            marker_str = " & ".join(markers)
            if marker_str:
                s = f"{indent}● {node.metric.value:.3f} ({marker_str}) (ID: {node.id})\n"
            else:
                s = f"{indent}● {node.metric.value:.3f} (ID: {node.id})\n"
        tree_str += s
        for child in node.children:
            append_rec(child, level + 1)

    for n in journal.draft_nodes:
        append_rec(n, 0)

    return tree_str


=======
>>>>>>> c3258a31
def run():
    parser = argparse.ArgumentParser()
    parser.add_argument("--config-path", type=str, help="Path to the configuration file")
    args, _ = parser.parse_known_args()
    
    cfg = load_cfg(args.config_path)
    log_format = "[%(asctime)s] %(levelname)s: %(message)s"
    logging.basicConfig(
        level=getattr(logging, cfg.log_level.upper()), format=log_format, handlers=[]
    )
    # dont want info logs from httpx
    httpx_logger: logging.Logger = logging.getLogger("httpx")
    httpx_logger.setLevel(logging.WARNING)

    logger = logging.getLogger("aide")
    # save logs to files as well, using same format
    cfg.log_dir.mkdir(parents=True, exist_ok=True)

    # we'll have a normal log file and verbose log file. Only normal to console
    file_handler = logging.FileHandler(cfg.log_dir / "aide.log")
    file_handler.setFormatter(logging.Formatter(log_format))
    file_handler.addFilter(VerboseFilter())

    verbose_file_handler = logging.FileHandler(cfg.log_dir / "aide.verbose.log")
    verbose_file_handler.setFormatter(logging.Formatter(log_format))

    console_handler = logging.StreamHandler(sys.stdout)
    console_handler.setFormatter(logging.Formatter(log_format))
    console_handler.addFilter(VerboseFilter())

    logger.addHandler(file_handler)
    logger.addHandler(verbose_file_handler)
    logger.addHandler(console_handler)

    logger.info(f'Starting run "{cfg.exp_name}"')

    task_desc = load_task_desc(cfg)
    task_desc_str = backend.compile_prompt_to_md(task_desc)

    with Status("Preparing agent workspace (copying and extracting files) ..."):
        prep_agent_workspace(cfg)

    def cleanup():
        if global_step == 0:
            shutil.rmtree(cfg.workspace_dir)

    atexit.register(cleanup)

    journal = Journal()
    agent = Agent(
        task_desc=task_desc,
        cfg=cfg,
        journal=journal,
    )

    interpreter = Interpreter(
        cfg.workspace_dir, **OmegaConf.to_container(cfg.exec)  # type: ignore
    )

    global_step = len(journal)
    prog = Progress(
        TextColumn("[progress.description]{task.description}"),
        BarColumn(bar_width=20),
        MofNCompleteColumn(),
        TimeRemainingColumn(),
    )
    status = Status("[green]Generating code...")
    prog.add_task("Progress:", total=cfg.agent.steps, completed=global_step)

    def exec_callback(*args, **kwargs):
        status.update("[magenta]Executing code...")
        res = interpreter.run(*args, **kwargs)
        status.update("[green]Generating code...")
        return res

    def generate_live():
        tree = journal_to_rich_tree(journal)
        prog.update(prog.task_ids[0], completed=global_step)

        file_paths = [
            f"Result visualization:\n[yellow]▶ {str((cfg.log_dir / 'tree_plot.html'))}",
            f"Agent workspace directory:\n[yellow]▶ {str(cfg.workspace_dir)}",
            f"Experiment log directory:\n[yellow]▶ {str(cfg.log_dir)}",
        ]
<<<<<<< HEAD

        # Truncate the task description to a fixed number of lines
        task_desc_lines = task_desc_str.strip().split('\n')
        max_lines = 10  # Number of lines to display
        if len(task_desc_lines) > max_lines:
            task_desc_display = '\n'.join(task_desc_lines[:max_lines])
            task_desc_display += "..."
        else:
            task_desc_display = task_desc_str.strip()

        left = Group(
            Panel(Text(task_desc_display), title="Task description"),
            prog,
            status,
=======
        left = Group(
            Panel(Text(task_desc_str.strip()), title="Task description"), prog, status
>>>>>>> c3258a31
        )
        right = tree
        wide = Group(*file_paths)

        return Panel(
            Group(
                Padding(wide, (1, 1, 1, 1)),
                Columns(
                    [Padding(left, (1, 2, 1, 1)), Padding(right, (1, 1, 1, 2))],
                    equal=True,
                ),
            ),
            title=f'[b]AIDE is working on experiment: [bold green]"{cfg.exp_name}[/b]"',
            subtitle="Press [b]Ctrl+C[/b] to stop the run",
        )
    if cfg.debug: 
        while global_step < cfg.agent.steps:
            agent.step(exec_callback=exec_callback)
            # on the last step, print the tree
            if global_step == cfg.agent.steps - 1:
                logger.info(journal_to_string_tree(journal))
            save_run(cfg, journal)
            global_step = len(journal)    
    else: 
        with Live(
           generate_live(),
           refresh_per_second=16,
           screen=True,
        ) as live:
            while global_step < cfg.agent.steps:
                agent.step(exec_callback=exec_callback)
                # on the last step, print the tree
                if global_step == cfg.agent.steps - 1:
                    logger.info(journal_to_string_tree(journal))
                save_run(cfg, journal)
                global_step = len(journal)
                live.update(generate_live())
    interpreter.cleanup_session()

    if cfg.generate_report:
        print("Generating final report from journal...")
        report = journal2report(journal, task_desc, cfg.report)
        print(report)
        report_file_path = cfg.log_dir / "report.md"
        with open(report_file_path, "w") as f:
            f.write(report)
        print("Report written to file:", report_file_path)


if __name__ == "__main__":
    run()<|MERGE_RESOLUTION|>--- conflicted
+++ resolved
@@ -65,7 +65,6 @@
     return tree
 
 
-<<<<<<< HEAD
 def journal_to_string_tree(journal: Journal) -> str:
     best_node = journal.get_best_node()
     tree_str = "Solution tree\n"
@@ -95,8 +94,6 @@
     return tree_str
 
 
-=======
->>>>>>> c3258a31
 def run():
     parser = argparse.ArgumentParser()
     parser.add_argument("--config-path", type=str, help="Path to the configuration file")
@@ -181,7 +178,6 @@
             f"Agent workspace directory:\n[yellow]▶ {str(cfg.workspace_dir)}",
             f"Experiment log directory:\n[yellow]▶ {str(cfg.log_dir)}",
         ]
-<<<<<<< HEAD
 
         # Truncate the task description to a fixed number of lines
         task_desc_lines = task_desc_str.strip().split('\n')
@@ -196,10 +192,6 @@
             Panel(Text(task_desc_display), title="Task description"),
             prog,
             status,
-=======
-        left = Group(
-            Panel(Text(task_desc_str.strip()), title="Task description"), prog, status
->>>>>>> c3258a31
         )
         right = tree
         wide = Group(*file_paths)

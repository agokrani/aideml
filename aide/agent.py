--- conflicted
+++ resolved
@@ -13,11 +13,7 @@
 from .utils.config import Config
 from .utils.metric import MetricValue, WorstMetricValue
 from .utils.response import extract_code, extract_text_up_to_code, wrap_code
-<<<<<<< HEAD
-import traceback
-=======
 from .utils.util import load_prompt
->>>>>>> bfecaedf
 
 logger = logging.getLogger("aide")
 
@@ -161,169 +157,6 @@
         logger.info("Final plan + code extraction attempt failed, giving up...")
         return "", completion_text  # type: ignore
 
-<<<<<<< HEAD
-    def _perform_initial_research(self):
-        introduction = (
-            "You are an Machine learning expert tasked with advising on the best ML task/model/algorithm to use.\n"
-            "Your capabilities include: \n\n"
-            "- Read and understand the dataset information and user's task description, this description may include the task, "
-            "the model (or method), and the evaluation metrics, etc. You should always follow the user's task description."
-            "- You should always use the function `search_arxiv` or `search_papers_with_code` to search the "
-            "state-of-the-art machine learning tasks/models/algorithms that can be used to solve the user's requirements, "
-            "and stay up-to-date with the latest."
-            "- If the user does not provide the details (task/model/algorithm/dataset/metric), you should always suggest."
-            "- You should provide the paper reference links of the task/model/algorithm/metric you suggest. You use the "
-            "search results from the function `search_arxiv` or `search_papers_with_code` by generated search keywords."
-            "- The suggestion should be as detailed as possible, include the SOTA methods for data processing, feature "
-            "extraction, model selection, training/sering methods and evaluation metrics. And the reasons why you suggest."
-            "- You should help user to decide which framework/tools to use for the project, such as PyTorch, TensorFlow, "
-            " MLFlow, W&B, etc."
-        )
-
-        prompt: Any = {
-            "Introduction": introduction,
-            "Task description": self.task_desc,
-        }
-        print(f"Making research API call with model: {self.acfg.advisor.model}")
-        result = query(
-            system_message=prompt,
-            user_messages=None,
-            functions=[SearchArxiv, SearchPapersWithCode],
-            model=self.acfg.advisor.model,
-            temperature=self.acfg.advisor.temp,
-            convert_system_to_user=self.acfg.convert_system_to_user,
-        )
-        print(f"Research response received: {result[:100]}...")
-        return result
-
-    def get_initial_research(self, redo=False):
-
-        if self._initial_research is None or self._initial_research == "" or redo:
-            self._initial_research = self._perform_initial_research()
-
-        return self._initial_research
-
-    def _advisor(self, retries=3):
-        introduction = (
-            "You are an expert machine learning engineer attempting a task. "
-            "In order to complete this task, you need to come up with an excellent and creative plan "
-            "for a solution. The intial research has been done for you and you are supposed to provide the "
-            "next experiment you would like to run. We will now provide a description of the task and the initial research."
-        )
-
-        if self._initial_research is None or self._initial_research == "":
-            self._initial_research = self._perform_initial_research()
-
-        prompt: Any = {
-            "Introduction": introduction,
-            "Task description": self.task_desc,
-            "Initial Research": self._initial_research,
-            "Memory": self.journal.generate_summary(),
-            "Instructions": {},
-        }
-        prompt["Instructions"] |= {
-            "Solution sketch guideline": [
-                "This first solution design should be from the results of the initial research. ",
-                "Initial expriments should be relatively simple, and keep growing complexity in the following steps.",
-                "Take the Memory section into consideration when proposing the design,"
-                " don't propose the same modelling solution but keep the evaluation the same.",
-                "The solution sketch should be 3-5 sentences giving clear idea to the researcher on how to proceed. ",
-                "Solution sketch should be concise and clear that any one from the team can understand and implement.",
-                "Propose an evaluation metric that is reasonable for this task.",
-                "Don't suggest to do EDA.",
-                "The data is already prepared and available in the `./input` directory. There is no need to unzip any files.",
-                "You should also provide the list of relevant packages you will use for these experiments.",
-            ],
-            "Response format": (
-                "Your response should be a brief outline/sketch of your proposed solution in natural language (3-5 sentences), "
-                "clear and concise sketch that any one from the team can understand and implement. "
-                "Don't give generic advice, be spefic about the exact experiment you would like to run. "
-                "It Should contain a list of relevant packages you will use for these experiments. "
-            ),
-        }
-        if self.acfg.data_preview:
-            prompt["Data Overview"] = self.data_preview
-
-        advice = query(
-            system_message=prompt,
-            user_messages=None,
-            functions=None,
-            model=self.acfg.advisor.model,
-            temperature=self.acfg.advisor.temp,
-            convert_system_to_user=self.acfg.convert_system_to_user,
-        )
-
-        return advice
-
-    def _draft(self, user_messages: List | None = None) -> Node:
-        try:
-            print("Starting _draft method")
-            
-            try:
-                advice = self._advisor()
-                print(f"Received advice: {advice[:100]}...")
-            except Exception as e:
-                print(f"Error in _advisor: {e}")
-                print(traceback.format_exc())
-                advice = "Error getting advice"
-
-            introduction = (
-                "You are a Kaggle grandmaster attending a competition. "
-                "In order to win this competition, you need to come up with an excellent and creative plan "
-                "for a solution and then implement this solution in Python. We will now provide a description of the task."
-            )
-            if self.acfg.obfuscate:
-                introduction = (
-                    "You are an expert machine learning engineer attempting a task. "
-                    "In order to complete this task, you need to come up with an excellent and creative plan "
-                    "for a solution and then implement this solution in Python. We will now provide a description of the task."
-                )
-            prompt: Any = {
-                "Introduction": introduction,
-                "Task description": self.task_desc,
-                "Suggested Experiment by Advisor": advice,
-                "Memory": self.journal.generate_summary(),
-                "Instructions": {},
-            }
-            prompt["Instructions"] |= self._prompt_resp_fmt
-            prompt["Instructions"] |= {
-                "Solution sketch guideline": [
-                    "This first solution design should be relatively simple, without ensembling or hyper-parameter optimization.",
-                    "Take the Memory section into consideration when proposing the design,"
-                    " don't propose the same modelling solution but keep the evaluation the same.",
-                    "The solution sketch should be 3-5 sentences.",
-                    "Propose an evaluation metric that is reasonable for this task.",
-                    "Don't suggest to do EDA.",
-                    "The data is already prepared and available in the `./input` directory. There is no need to unzip any files.",
-                ],
-            }
-            prompt["Instructions"] |= self._prompt_impl_guideline
-            prompt["Instructions"] |= self._prompt_environment
-
-            if self.acfg.data_preview:
-                prompt["Data Overview"] = self.data_preview
-            
-            try:
-                print(f"About to call plan_and_code_query with model: {self.acfg.code.model}")
-                plan, code = self.plan_and_code_query(prompt, user_messages)
-                print(f"Received plan: {plan[:50]}...")
-                print(f"Received code: {code[:50]}...")
-            except Exception as e:
-                print(f"Error in plan_and_code_query: {e}")
-                print(traceback.format_exc())
-                plan, code = "Error getting plan", "print('Error getting code')"
-
-            new_node = Node(plan=plan, code=code)
-            print(f"Created new node with ID: {new_node.id}")
-
-            logger.info(f"Drafted new node {new_node.id}")
-            return new_node
-        except Exception as e:
-            print(f"Unexpected error in _draft: {e}")
-            print(traceback.format_exc())
-            return Node(plan="Error in draft", code="print('Error in draft')")
-
-=======
     def plan_query(self, stage: str, user_messages=None, retries=3, **variables) -> str:
         """Generate a natural language plan using external prompt configuration."""
         for attempt in range(retries):
@@ -416,7 +249,6 @@
         
         return new_node
         
->>>>>>> bfecaedf
 
     def _improve(self, parent_node: Node, user_messages: List | None = None) -> Node:
         # Prepare variables for external prompts

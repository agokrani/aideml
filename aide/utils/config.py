"""configuration and setup utils"""

from dataclasses import dataclass
import json
from pathlib import Path
from typing import Hashable, cast

import coolname
import rich
from omegaconf import OmegaConf
from rich.syntax import Syntax
import shutup
import logging

from aide.journal import Journal, filter_journal

from . import tree_export
from . import copytree, preproc_data, serialize

shutup.mute_warnings()
logger = logging.getLogger("aide")


""" these dataclasses are just for type hinting, the actual config is in config.yaml """


@dataclass
class StageConfig:
    model: str
    temp: float


@dataclass
class InitialSolutionConfig:
    exp_name: str | None
    node_id: str | None
    code_file: str | None


@dataclass
class SearchConfig:
    max_debug_depth: int
    debug_prob: float
    num_drafts: int


@dataclass
class AgentConfig:
    steps: int
    time_limit: int
    k_fold_validation: int
    expose_prediction: bool
    data_preview: bool
    convert_system_to_user: bool
    obfuscate: bool

    copilot: StageConfig
    code: StageConfig
    feedback: StageConfig
    advisor: StageConfig

    search: SearchConfig


@dataclass
class ExecConfig:
    timeout: int
    agent_file_name: str
    format_tb_ipython: bool


@dataclass
class Config(Hashable):
    data_dir: Path
    desc_file: Path | None

    goal: str | None
    eval: str | None

    log_dir: Path
    log_level: str
    workspace_dir: Path
    debug: bool

    preprocess_data: bool
    copy_data: bool

    exp_name: str

    initial_solution: InitialSolutionConfig

    exec: ExecConfig
    generate_report: bool
    report: StageConfig
    agent: AgentConfig


def _get_next_logindex(dir: Path) -> int:
    """Get the next available index for a log directory."""
    max_index = -1
    for p in dir.iterdir():
        try:
            if current_index := int(p.name.split("-")[0]) > max_index:
                max_index = current_index
        except ValueError:
            pass
    return max_index + 1


def _load_cfg(
    path: Path = Path(__file__).parent.parent.parent / "configs" / "config.yaml",
<<<<<<< HEAD
    use_cli_args=False,
=======
    use_cli_args=True,
>>>>>>> aa2e2e56
) -> Config:
    cfg = OmegaConf.load(path)
    if use_cli_args:
        cfg = OmegaConf.merge(cfg, OmegaConf.from_cli())
    return cfg


def load_cfg(
    path: Path = Path(__file__).parent.parent.parent / "configs" / "config.yaml",
<<<<<<< HEAD
    use_cli_args=False,
=======
>>>>>>> aa2e2e56
) -> Config:
    """Load config from .yaml file and CLI args, and set up logging directory."""
    return prep_cfg(_load_cfg(path, use_cli_args=use_cli_args))


def prep_cfg(cfg: Config):
    if "--config-path" in cfg.keys():
        cfg.pop("--config-path")

    if cfg.data_dir is None:
        raise ValueError("`data_dir` must be provided.")

    if cfg.desc_file is None and cfg.goal is None:
        raise ValueError(
            "You must provide either a description of the task goal (`goal=...`) or a path to a plaintext file containing the description (`desc_file=...`)."
        )

    if cfg.data_dir.startswith("example_tasks/"):
        cfg.data_dir = Path(__file__).parent.parent.parent / cfg.data_dir
    cfg.data_dir = Path(cfg.data_dir).resolve()

    if cfg.desc_file is not None:
        cfg.desc_file = Path(cfg.desc_file).resolve()

    top_log_dir = Path(cfg.log_dir).resolve()
    top_log_dir.mkdir(parents=True, exist_ok=True)

    top_workspace_dir = Path(cfg.workspace_dir).resolve()
    top_workspace_dir.mkdir(parents=True, exist_ok=True)

    # generate experiment name and prefix with consecutive index
    cfg.exp_name = cfg.exp_name or coolname.generate_slug(3)

    cfg.log_dir = (top_log_dir / cfg.exp_name).resolve()
    cfg.workspace_dir = (top_workspace_dir / cfg.exp_name).resolve()

    # validate the config
    cfg_schema: Config = OmegaConf.structured(Config)
    cfg = OmegaConf.merge(cfg_schema, cfg)

    return cast(Config, cfg)


def print_cfg(cfg: Config) -> None:
    rich.print(Syntax(OmegaConf.to_yaml(cfg), "yaml", theme="paraiso-dark"))


def load_task_desc(cfg: Config):
    """Load task description from markdown file or config str."""

    # either load the task description from a file
    if cfg.desc_file is not None:
        if not (cfg.goal is None and cfg.eval is None):
            logger.warning(
                "Ignoring goal and eval args because task description file is provided."
            )

        with open(cfg.desc_file) as f:
            return f.read()

    # or generate it from the goal and eval args
    if cfg.goal is None:
        raise ValueError(
            "`goal` (and optionally `eval`) must be provided if a task description file is not provided."
        )

    task_desc = {"Task goal": cfg.goal}
    if cfg.eval is not None:
        task_desc["Task evaluation"] = cfg.eval

    return task_desc


def prep_agent_workspace(cfg: Config):
    """Setup the agent's workspace and preprocess data if necessary."""
    (cfg.workspace_dir / "input").mkdir(parents=True, exist_ok=True)
    (cfg.workspace_dir / "working").mkdir(parents=True, exist_ok=True)
    (cfg.workspace_dir / "submission").mkdir(parents=True, exist_ok=True)

    copytree(cfg.data_dir, cfg.workspace_dir / "input", use_symlinks=not cfg.copy_data)
    if cfg.preprocess_data:
        preproc_data(cfg.workspace_dir / "input")


def save_run(cfg: Config, journal: Journal):
    cfg.log_dir.mkdir(parents=True, exist_ok=True)

    filtered_journal = filter_journal(journal)
    # save journal
    serialize.dump_json(journal, cfg.log_dir / "journal.json")
    serialize.dump_json(filtered_journal, cfg.log_dir / "filtered_journal.json")
    # save config
    OmegaConf.save(config=cfg, f=cfg.log_dir / "config.yaml")
    # create the tree + code visualization
    # only if the journal has nodes
    if len(journal) > 0:
        tree_export.generate(cfg, journal, cfg.log_dir / "tree_plot.html")
    # save the best found solution
    best_node = journal.get_best_node()
    if best_node is not None:
        with open(cfg.log_dir / "best_solution.py", "w") as f:
            f.write(best_node.code)
    # concatenate logs
    with open(cfg.log_dir / "full_log.txt", "w") as f:
        f.write(
            concat_logs(
                cfg.log_dir / "aide.log",
                cfg.workspace_dir / "best_solution" / "node_id.txt",
                cfg.log_dir / "filtered_journal.json",
            )
        )


def concat_logs(chrono_log: Path, best_node: Path, journal: Path):
    content = (
        "The following is a concatenation of the log files produced.\n"
        "If a file is missing, it will be indicated.\n\n"
    )

    content += "---First, a chronological, high level log of the AIDE run---\n"
    content += output_file_or_placeholder(chrono_log) + "\n\n"

    content += "---Next, the ID of the best node from the run---\n"
    content += output_file_or_placeholder(best_node) + "\n\n"

    content += "---Finally, the full journal of the run---\n"
    content += output_file_or_placeholder(journal) + "\n\n"

    return content


def output_file_or_placeholder(file: Path):
    if file.exists():
        if file.suffix != ".json":
            return file.read_text()
        else:
            return json.dumps(json.loads(file.read_text()), indent=4)
    else:
        return "File not found."<|MERGE_RESOLUTION|>--- conflicted
+++ resolved
@@ -109,11 +109,7 @@
 
 def _load_cfg(
     path: Path = Path(__file__).parent.parent.parent / "configs" / "config.yaml",
-<<<<<<< HEAD
     use_cli_args=False,
-=======
-    use_cli_args=True,
->>>>>>> aa2e2e56
 ) -> Config:
     cfg = OmegaConf.load(path)
     if use_cli_args:
@@ -123,10 +119,7 @@
 
 def load_cfg(
     path: Path = Path(__file__).parent.parent.parent / "configs" / "config.yaml",
-<<<<<<< HEAD
     use_cli_args=False,
-=======
->>>>>>> aa2e2e56
 ) -> Config:
     """Load config from .yaml file and CLI args, and set up logging directory."""
     return prep_cfg(_load_cfg(path, use_cli_args=use_cli_args))

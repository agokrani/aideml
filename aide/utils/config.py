"""configuration and setup utils"""

from dataclasses import dataclass
import json
from pathlib import Path
from typing import Hashable, cast

import coolname
import rich
from omegaconf import OmegaConf
from rich.syntax import Syntax
import shutup
from rich.logging import RichHandler
import logging

from aide.journal import Journal, filter_journal

from . import tree_export
from . import copytree, preproc_data, serialize

shutup.mute_warnings()
logger = logging.getLogger("aide")


""" these dataclasses are just for type hinting, the actual config is in config.yaml """


@dataclass
class StageConfig:
    model: str
    temp: float


@dataclass
class SearchConfig:
    max_debug_depth: int
    debug_prob: float
    num_drafts: int


@dataclass
class AgentConfig:
    steps: int
    time_limit: int
    k_fold_validation: int
    expose_prediction: bool
    data_preview: bool
    convert_system_to_user: bool
    obfuscate: bool

    code: StageConfig
    feedback: StageConfig

    search: SearchConfig


@dataclass
class ExecConfig:
    timeout: int
    agent_file_name: str
    format_tb_ipython: bool


@dataclass
class Config(Hashable):
    data_dir: Path
    desc_file: Path | None

    goal: str | None
    eval: str | None

    log_dir: Path
    log_level: str
    workspace_dir: Path
    debug: bool

    preprocess_data: bool
    copy_data: bool

    exp_name: str

    exec: ExecConfig
    generate_report: bool
    report: StageConfig
    agent: AgentConfig


def _get_next_logindex(dir: Path) -> int:
    """Get the next available index for a log directory."""
    max_index = -1
    for p in dir.iterdir():
        try:
            if current_index := int(p.name.split("-")[0]) > max_index:
                max_index = current_index
        except ValueError:
            pass
    return max_index + 1


def _load_cfg(
<<<<<<< HEAD
    path: Path = Path(__file__).parent.parent.parent/ "configs" / "config.yaml", use_cli_args=True
=======
    path: Path = Path(__file__).parent / "config.yaml", use_cli_args=True
>>>>>>> c3258a31
) -> Config:
    cfg = OmegaConf.load(path)
    if use_cli_args:
        cfg = OmegaConf.merge(cfg, OmegaConf.from_cli())
    return cfg


def load_cfg(path: Path = Path(__file__).parent.parent.parent/ "configs" / "config.yaml") -> Config:
    """Load config from .yaml file and CLI args, and set up logging directory."""
    return prep_cfg(_load_cfg(path))


def prep_cfg(cfg: Config):
    if "--config-path" in cfg.keys():
        cfg.pop("--config-path")
    
    if cfg.data_dir is None:
        raise ValueError("`data_dir` must be provided.")

    if cfg.desc_file is None and cfg.goal is None:
        raise ValueError(
            "You must provide either a description of the task goal (`goal=...`) or a path to a plaintext file containing the description (`desc_file=...`)."
        )

    if cfg.data_dir.startswith("example_tasks/"):
        cfg.data_dir = Path(__file__).parent.parent / cfg.data_dir
    cfg.data_dir = Path(cfg.data_dir).resolve()

    if cfg.desc_file is not None:
        cfg.desc_file = Path(cfg.desc_file).resolve()

    top_log_dir = Path(cfg.log_dir).resolve()
    top_log_dir.mkdir(parents=True, exist_ok=True)

    top_workspace_dir = Path(cfg.workspace_dir).resolve()
    top_workspace_dir.mkdir(parents=True, exist_ok=True)

    # generate experiment name and prefix with consecutive index
    cfg.exp_name = cfg.exp_name or coolname.generate_slug(3)

    cfg.log_dir = (top_log_dir / cfg.exp_name).resolve()
    cfg.workspace_dir = (top_workspace_dir / cfg.exp_name).resolve()

    # validate the config
    cfg_schema: Config = OmegaConf.structured(Config)
    cfg = OmegaConf.merge(cfg_schema, cfg)

    return cast(Config, cfg)


def print_cfg(cfg: Config) -> None:
    rich.print(Syntax(OmegaConf.to_yaml(cfg), "yaml", theme="paraiso-dark"))


def load_task_desc(cfg: Config):
    """Load task description from markdown file or config str."""

    # either load the task description from a file
    if cfg.desc_file is not None:
        if not (cfg.goal is None and cfg.eval is None):
            logger.warning(
                "Ignoring goal and eval args because task description file is provided."
            )

        with open(cfg.desc_file) as f:
            return f.read()

    # or generate it from the goal and eval args
    if cfg.goal is None:
        raise ValueError(
            "`goal` (and optionally `eval`) must be provided if a task description file is not provided."
        )

    task_desc = {"Task goal": cfg.goal}
    if cfg.eval is not None:
        task_desc["Task evaluation"] = cfg.eval

    return task_desc


def prep_agent_workspace(cfg: Config):
    """Setup the agent's workspace and preprocess data if necessary."""
    (cfg.workspace_dir / "input").mkdir(parents=True, exist_ok=True)
    (cfg.workspace_dir / "working").mkdir(parents=True, exist_ok=True)
    (cfg.workspace_dir / "submission").mkdir(parents=True, exist_ok=True)

    copytree(cfg.data_dir, cfg.workspace_dir / "input", use_symlinks=not cfg.copy_data)
    if cfg.preprocess_data:
        preproc_data(cfg.workspace_dir / "input")


def save_run(cfg: Config, journal: Journal):
    cfg.log_dir.mkdir(parents=True, exist_ok=True)

<<<<<<< HEAD
    filtered_journal = filter_journal(journal)
=======
>>>>>>> c3258a31
    # save journal
    serialize.dump_json(journal, cfg.log_dir / "journal.json")
    serialize.dump_json(filtered_journal, cfg.log_dir / "filtered_journal.json")
    # save config
    OmegaConf.save(config=cfg, f=cfg.log_dir / "config.yaml")
    # create the tree + code visualization
    # only if the journal has nodes
    if len(journal) > 0:
        tree_export.generate(cfg, journal, cfg.log_dir / "tree_plot.html")
    # save the best found solution
    best_node = journal.get_best_node()
    if best_node is not None:
        with open(cfg.log_dir / "best_solution.py", "w") as f:
            f.write(best_node.code)
    # concatenate logs
    with open(cfg.log_dir / "full_log.txt", "w") as f:
        f.write(
            concat_logs(
                cfg.log_dir / "aide.log",
                cfg.workspace_dir / "best_solution" / "node_id.txt",
                cfg.log_dir / "filtered_journal.json",
            )
        )


def concat_logs(chrono_log: Path, best_node: Path, journal: Path):
    content = (
        "The following is a concatenation of the log files produced.\n"
        "If a file is missing, it will be indicated.\n\n"
    )

    content += "---First, a chronological, high level log of the AIDE run---\n"
    content += output_file_or_placeholder(chrono_log) + "\n\n"

    content += "---Next, the ID of the best node from the run---\n"
    content += output_file_or_placeholder(best_node) + "\n\n"

    content += "---Finally, the full journal of the run---\n"
    content += output_file_or_placeholder(journal) + "\n\n"

    return content


def output_file_or_placeholder(file: Path):
    if file.exists():
        if file.suffix != ".json":
            return file.read_text()
        else:
            return json.dumps(json.loads(file.read_text()), indent=4)
    else:
        return f"File not found."<|MERGE_RESOLUTION|>--- conflicted
+++ resolved
@@ -98,11 +98,7 @@
 
 
 def _load_cfg(
-<<<<<<< HEAD
     path: Path = Path(__file__).parent.parent.parent/ "configs" / "config.yaml", use_cli_args=True
-=======
-    path: Path = Path(__file__).parent / "config.yaml", use_cli_args=True
->>>>>>> c3258a31
 ) -> Config:
     cfg = OmegaConf.load(path)
     if use_cli_args:
@@ -197,10 +193,7 @@
 def save_run(cfg: Config, journal: Journal):
     cfg.log_dir.mkdir(parents=True, exist_ok=True)
 
-<<<<<<< HEAD
     filtered_journal = filter_journal(journal)
-=======
->>>>>>> c3258a31
     # save journal
     serialize.dump_json(journal, cfg.log_dir / "journal.json")
     serialize.dump_json(filtered_journal, cfg.log_dir / "filtered_journal.json")
